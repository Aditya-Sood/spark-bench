--- conflicted
+++ resolved
@@ -73,17 +73,11 @@
 
 	Setup JDK, Hadoop-YARN, Spark runtime environment properly.
 	
-<<<<<<< HEAD
 	Download  wikixmlj package:
 	cd to a directory for download and type the next commands
 		git clone https://github.com/synhershko/wikixmlj.git
 		cd wikixmlj
 		mvn package install
-=======
-	Download  wikixmlj package:  
-	`git clone https://github.com/synhershko/wikixmlj.git`  
-	`mvn package install`
->>>>>>> 552b1088
 	
 	Download/checkout SparkBench benchmark suite
 
